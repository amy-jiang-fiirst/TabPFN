--- conflicted
+++ resolved
@@ -107,9 +107,8 @@
     models_in_memory = {}
 
     def __init__(self, device='cpu', base_path=pathlib.Path(__file__).parent.parent.resolve(), model_string='',
-<<<<<<< HEAD
                  N_ensemble_configurations=3, no_preprocess_mode=False, multiclass_decoder='permutation',
-                 feature_shift_decoder=True, only_inference=True, seed=0, no_grad=True):
+                 feature_shift_decoder=True, only_inference=True, seed=0, no_grad=True, batch_size_inference=32):
         """
         Initializes the classifier and loads the model. 
         Depending on the arguments, the model is either loaded from memory, from a file, or downloaded from the 
@@ -135,14 +134,13 @@
         :param only_inference: Indicates if the model should be loaded to only restore inference capabilities or also 
                training capabilities. Note that the training capabilities are currently not being fully restored.
         :param seed: Seed that is used for the prediction. Allows for a deterministic behavior of the predictions.
+        :param batch_size_inference: This parameter is a trade-off between performance and memory consumption.
+               The computation done with different values for batch_size_inference is the same,
+               but it is split into smaller/larger batches.
         :param no_grad: If set to false, allows for the computation of gradients with respect to X_train and X_test. 
                For this to correctly function no_preprocessing_mode must be set to true.
         """
-=======
-                 N_ensemble_configurations=3, combine_preprocessing=False, no_preprocess_mode=False,
-                 multiclass_decoder='permutation', feature_shift_decoder=True, only_inference=True, seed=0,
-                 batch_size_inference=32):
->>>>>>> 48436027
+
         # Model file specification (Model name, Epoch)
         i = 0
         model_key = model_string+'|'+str(device)
@@ -176,14 +174,12 @@
         self.multiclass_decoder = multiclass_decoder
         self.only_inference = only_inference
         self.seed = seed
-<<<<<<< HEAD
         self.no_grad = no_grad
 
         assert self.no_preprocess_mode if not self.no_grad else True, \
             "If no_grad is false, no_preprocess_mode must be true, because otherwise no gradient can be computed."
-=======
+
         self.batch_size_inference = batch_size_inference
->>>>>>> 48436027
 
     def remove_models_from_memory(self):
         self.models_in_memory = {}
@@ -279,12 +275,9 @@
                                          feature_shift_decoder=self.feature_shift_decoder,
                                          differentiable_hps_as_style=self.differentiable_hps_as_style,
                                          seed=self.seed,
-<<<<<<< HEAD
                                          return_logits=return_logits,
                                          no_grad=self.no_grad,
-=======
                                          batch_size_inference=self.batch_size_inference,
->>>>>>> 48436027
                                          **get_params_from_config(self.c))
         prediction_, y_ = prediction.squeeze(0), y_full.squeeze(1).long()[eval_pos:]
 
